--- conflicted
+++ resolved
@@ -18,25 +18,8 @@
 #     rev: 3.8.3
 #     hooks:
 #     -   id: flake8
-<<<<<<< HEAD
--   repo: https://github.com/pre-commit/mirrors-mypy
-    rev: v1.5.1
-    hooks:
-    -   id: mypy
--   repo: https://github.com/asottile/seed-isort-config
-    rev: v2.2.0
-    hooks:
-    -   id: seed-isort-config
--   repo: https://github.com/pre-commit/mirrors-isort
-    rev: v5.10.1
-    hooks:
-    -   id: isort
--   repo: https://github.com/psf/black
-    rev: 23.7.0
-=======
 -   repo: https://github.com/psf/black
     rev: 23.9.1
->>>>>>> 76b9d4f2
     hooks:
     -   id: black
 -   repo: https://github.com/asottile/blacken-docs
@@ -50,17 +33,6 @@
     -   id: ruff
         args: ['--fix']
 -   repo: https://github.com/asottile/pyupgrade
-<<<<<<< HEAD
-    rev: v3.10.1
-    hooks:
-    -   id: pyupgrade
-        args: [--py36-plus]
--   repo: https://github.com/asottile/blacken-docs
-    rev: 1.16.0
-    hooks:
-    -   id: blacken-docs
-        additional_dependencies: [black==23.7.0]
-=======
     rev: v3.12.0
     hooks:
     -   id: pyupgrade
@@ -72,5 +44,4 @@
 -   repo: https://github.com/pre-commit/mirrors-isort
     rev: v5.10.1
     hooks:
-    -   id: isort
->>>>>>> 76b9d4f2
+    -   id: isort