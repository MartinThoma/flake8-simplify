# pre-commit run --all-files
repos:
-   repo: https://github.com/pre-commit/pre-commit-hooks
    rev: v4.4.0
    hooks:
    -   id: check-ast
    -   id: check-byte-order-marker
    -   id: check-case-conflict
    -   id: check-docstring-first
    -   id: check-yaml
    -   id: debug-statements
    -   id: end-of-file-fixer
    -   id: trailing-whitespace
    -   id: mixed-line-ending
# -   repo: https://gitlab.com/pycqa/flake8
#     rev: 3.8.3
#     hooks:
#     -   id: flake8
-   repo: https://github.com/pre-commit/mirrors-mypy
<<<<<<< HEAD
    rev: v1.5.1
=======
    rev: v1.3.0
>>>>>>> 9f7134b9
    hooks:
    -   id: mypy
-   repo: https://github.com/asottile/seed-isort-config
    rev: v2.2.0
    hooks:
    -   id: seed-isort-config
-   repo: https://github.com/pre-commit/mirrors-isort
    rev: v5.10.1
    hooks:
    -   id: isort
-   repo: https://github.com/psf/black
<<<<<<< HEAD
    rev: 23.7.0
    hooks:
    -   id: black
-   repo: https://github.com/asottile/pyupgrade
    rev: v3.10.1
=======
    rev: 23.3.0
    hooks:
    -   id: black
-   repo: https://github.com/asottile/pyupgrade
    rev: v3.4.0
>>>>>>> 9f7134b9
    hooks:
    -   id: pyupgrade
        args: [--py36-plus]
-   repo: https://github.com/asottile/blacken-docs
<<<<<<< HEAD
    rev: 1.16.0
=======
    rev: 1.13.0
>>>>>>> 9f7134b9
    hooks:
    -   id: blacken-docs
        additional_dependencies: [black==22.1.0]<|MERGE_RESOLUTION|>--- conflicted
+++ resolved
@@ -17,11 +17,7 @@
 #     hooks:
 #     -   id: flake8
 -   repo: https://github.com/pre-commit/mirrors-mypy
-<<<<<<< HEAD
     rev: v1.5.1
-=======
-    rev: v1.3.0
->>>>>>> 9f7134b9
     hooks:
     -   id: mypy
 -   repo: https://github.com/asottile/seed-isort-config
@@ -33,28 +29,16 @@
     hooks:
     -   id: isort
 -   repo: https://github.com/psf/black
-<<<<<<< HEAD
     rev: 23.7.0
     hooks:
     -   id: black
 -   repo: https://github.com/asottile/pyupgrade
     rev: v3.10.1
-=======
-    rev: 23.3.0
-    hooks:
-    -   id: black
--   repo: https://github.com/asottile/pyupgrade
-    rev: v3.4.0
->>>>>>> 9f7134b9
     hooks:
     -   id: pyupgrade
         args: [--py36-plus]
 -   repo: https://github.com/asottile/blacken-docs
-<<<<<<< HEAD
     rev: 1.16.0
-=======
-    rev: 1.13.0
->>>>>>> 9f7134b9
     hooks:
     -   id: blacken-docs
-        additional_dependencies: [black==22.1.0]+        additional_dependencies: [black==23.7.0]