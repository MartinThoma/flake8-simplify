# Core Library
import ast

# First party
from flake8_simplify import Plugin
from flake8_simplify.utils import get_if_body_pairs
from tests import _results


def test_trivial_case():
    """Check the plugins output for no code."""
    assert _results("") == set()


def test_plugin_version():
    assert isinstance(Plugin.version, str)
    assert "." in Plugin.version


def test_plugin_name():
    assert isinstance(Plugin.name, str)


def test_single_isinstance():
    ret = _results("isinstance(a, int) or foo")
    assert ret == set()


def test_fine_code():
    ret = _results("- ( a+ b)")
    assert ret == set()


def test_multiple_isinstance_multiple_lines():
    ret = _results(
        "isinstance(a, int) or isinstance(a, float)\n"
        "isinstance(b, bool) or isinstance(b, str)"
    )
    assert ret == {
        (
            "1:0 SIM101 Multiple isinstance-calls which can be merged "
            "into a single call for variable 'a'"
        ),
        (
            "2:0 SIM101 Multiple isinstance-calls which can be merged "
            "into a single call for variable 'b'"
        ),
    }


def test_first_wrong_then_multiple_isinstance():
    ret = _results(
        "foo(a, b, c) or bar(a, b)\nisinstance(b, bool) or isinstance(b, str)"
    )
    assert ret == {
        (
            "2:0 SIM101 Multiple isinstance-calls which can be merged "
            "into a single call for variable 'b'"
        ),
    }


def test_multiple_isinstance_and():
    ret = _results("isinstance(b, bool) and isinstance(b, str)")
    assert ret == set()


def test_multiple_other_function():
    ret = _results("isfoo(a, int) or isfoo(a, float)")
    assert ret == set()


<<<<<<< HEAD
def test_sim102_pattern1():
    ret = _results(
        """if a:
    if b:
        c"""
    )
    assert ret == {
        (
            "1:0 SIM102 Use a single if-statement instead of "
            "nested if-statements"
        )
    }


def test_sim102_pattern2():
    ret = _results(
        """if a:
    pass
elif b:
    if c:
        d"""
    )
    assert ret in [
        {  # Python 3.7+
            "3:0 SIM102 Use a single if-statement instead of "
            "nested if-statements"
        },
        {
            # Python 3.6
            "3:5 SIM102 Use a single if-statement instead of "
            "nested if-statements"
        },
    ]


def test_sim102_not_active1():
    ret = _results(
        """if a:
    if b:
        c
    else:
        d"""
    )
    assert ret == set()


def test_sim102_not_active2():
    ret = _results(
        """if a:
    d
    if b:
        c"""
    )
    assert ret == set()


def test_sim103_true_false():
    ret = _results(
        """if a:
    return True
else:
    return False"""
    )
    assert ret == {"1:0 SIM103 Return the condition a directly"}


def test_sim104():
    ret = _results(
        """for item in iterable:
    yield item"""
    )
    assert ret == {"1:0 SIM104 Use 'yield from iterable'"}


def test_sim105():
    ret = _results(
        """try:
    foo()
except ValueError:
    pass"""
    )
    assert ret == {"1:0 SIM105 Use 'contextlib.suppress(ValueError)'"}


def test_sim105_pokemon():
    ret = _results(
        """try:
    foo()
except:
    pass"""
    )
    assert ret == {"1:0 SIM105 Use 'contextlib.suppress(Exception)'"}


def test_sim106():
    ret = _results(
        """if cond:
    a
    b
    c
else:
    raise Exception"""
    )
    assert ret == {"1:0 SIM106 Handle error-cases first"}


def test_sim106_no():
    ret = _results(
        """if cond:
    raise Exception
else:
    raise Exception"""
    )
    assert ret == set()


def test_sim107():
    ret = _results(
        """def foo():
    try:
        1 / 0
        return "1"
    except:
        return "2"
    finally:
        return "3" """
    )
    assert ret == {"8:8 SIM107 Don't use return in try/except and finally"}


def test_sim108():
    ret = _results(
        """if a:
    b = c
else:
    b = d"""
    )
    exp = (
        "1:0 SIM108 Use ternary operator "
        "'b = c if a else d' instead of if-else-block"
    )
    assert ret == {exp}


def test_sim109():
    ret = _results("a == b or a == c")
    assert ret == {
        "1:0 SIM109 Use 'a in [b, c]' instead of 'a == b or a == c'"
    }


def test_sim110_any():
    def opt1(iterable):
        for x in iterable:  # noqa
            if x:
                return True
        return False

    def opt2(iterable):
        return any(x for x in iterable)

    ret = _results(
        """for x in iterable:
    if check(x):
        return True
return False"""
    )
    assert ret == {"1:0 SIM110 Use 'return any(check(x) for x in iterable)'"}


@pytest.mark.xfail(reason="See issue #34: False-positive for SIM110")
def test_sim110_raise_exception():
    ret = _results(
        """
for el in [1,2,3]:
    if is_true(el):
        return True
raise Exception"""
    )
    assert ret == set()


def test_sim111_all():
    def opt1(iterable: Iterable[bool]) -> bool:
        for x in iterable:  # noqa
            if x:
                return False
        return True

    def opt2(iterable: Iterable[bool]) -> bool:
        return all(not x for x in iterable)

    iterables = ((True,), (False,))
    for iterable in iterables:
        assert opt1(iterable) == opt2(iterable)

    ret = _results(
        """for x in iterable:
    if check(x):
        return False
return True"""
    )
    assert ret == {
        "1:0 SIM111 Use 'return all(not check(x) for x in iterable)'"
    }


def test_sim111_all2():
    def opt1(iterable: Iterable[bool]) -> bool:
        for x in iterable:  # noqa
            if not x:
                return False
        return True

    def opt2(iterable: Iterable[bool]) -> bool:
        return all(x for x in iterable)

    iterables = ((True,), (False,))
    for iterable in iterables:
        assert opt1(iterable) == opt2(iterable)

    ret = _results(
        """for x in iterable:
    if not x.is_empty():
        return False
return True"""
    )
    assert ret == {
        "1:0 SIM111 Use 'return all(x.is_empty() for x in iterable)'"
    }


def test_sim110_sim111_false_positive_check():
    ret = _results(
        """for x in iterable:
    if check(x):
        return "foo"
return "bar" """
    )
    assert ret == set()


def test_sim112_index():
    ret = _results("os.environ['foo']")
    assert ret == {
        "1:0 SIM112 Use 'os.environ[\"FOO\"]' instead of 'os.environ['foo']'"
    }


def test_sim112_get():
    ret = _results("os.environ.get('foo')")
    assert ret == {
        "1:0 SIM112 Use 'os.environ.get(\"FOO\")' instead of "
        "'os.environ.get('foo')'"
    }


def test_sim112_get_with_default():
    ret = _results("os.environ.get('foo', 'bar')")
    assert ret == {
        '1:0 SIM112 Use \'os.environ.get("FOO", "bar")\' instead of '
        "'os.environ.get('foo', 'bar')'"
    }


def test_sim113():
    ret = _results(
        """for el in iterable:
    idx += 1"""
    )
    assert ret == {"2:4 SIM113 Use enumerate instead of 'idx'"}


def test_sim113_false_positive():
    ret = _results(
        """for x in xs:
    cm[x] += 1"""
    )
    assert ret == set()


def test_sim114():
    ret = _results(
        """if a:
    b
elif c:
    b"""
    )
    assert ret == {"1:3 SIM114 Use logical or ((a) or (c)) and a single body"}


def test_sim115():
    ret = _results(
        """f = open('foo.txt')
data = f.read()
f.close()"""
    )
    assert ret == {"1:4 SIM115 Use context handler for opening files"}


def test_sim115_not_triggered():
    ret = _results(
        """with open('foo.txt') as f:
    data = f.read()"""
    )
    assert ret == set()


def test_sim116():
    ret = _results(
        """if a == "foo":
    return "bar"
elif a == "bar":
    return "baz"
elif a == "boo":
    return "ooh"
else:
    return 42"""
    )
    assert ret == {
        "1:0 SIM116 Use a dictionary lookup "
        "instead of 3+ if/elif-statements: "
        "return {'foo': 'bar', 'bar': "
        "'baz', 'boo': 'ooh'}.get(a, 42)"
    }


def test_sim117():
    ret = _results(
        """with A() as a:
    with B() as b:
        print('hello')"""
    )
    assert ret == {
        "1:0 SIM117 Use 'with A() as a, B() as b:' "
        "instead of multiple with statements"
    }


def test_sim117_no_trigger_begin():
    ret = _results(
        """with A() as a:
    a()
    with B() as b:
        print('hello')"""
    )
    assert ret == set()


def test_sim117_no_trigger_end():
    ret = _results(
        """with A() as a:
    with B() as b:
        print('hello')
    a()"""
    )
    assert ret == set()


def test_sim118():
    results = _results("key in dict.keys()")
    assert results == {
        "1:0 SIM118 Use 'key in dict' instead of 'key in dict.keys()'"
    }


def test_sim118_del_key():
    results = _results(
        """for key in list(dict.keys()):
    if some_property(key):
        del dict[key]"""
    )
    assert results == set()


def test_sim119():
    results = _results(
        """
class FooBar:
    def __init__(self, a, b):
        self.a = a
        self.b = b

    def __str__(self):
        return "FooBar"
"""
    )
    assert results == {"2:0 SIM119 Use a dataclass for 'class FooBar'"}


def test_sim119_pydantic():
    results = _results(
        """
from pydantic import BaseModel

class FooBar(BaseModel):
    foo : str

    class Config:
        extra = "allow"
"""
    )
    assert results == set()


def test_sim120():
    results = _results("class FooBar(object): pass")
    assert results == {
        "1:0 SIM120 Use 'class FooBar:' instead of 'class FooBar(object):'"
    }


def test_sim121():
    results = _results(
        """name = "some_default"
if "some_key" in some_dict:
    name = some_dict["some_key"]"""
    )
    assert results == {
        "2:0 SIM121 Use 'some_dict.get(some_key)' istead of "
        "'if some_key in some_dict: some_dict[some_key]'"
    }


=======
>>>>>>> f98c753f
def test_get_if_body_pairs():
    ret = ast.parse(
        """if a == b:
    foo(a)
    foo(b)"""
    ).body[0]
    assert isinstance(ret, ast.If)
    result = get_if_body_pairs(ret)
    assert len(result) == 1
    comp = result[0][0]
    assert isinstance(comp, ast.Compare)
    assert isinstance(result[0][1], list)
    assert isinstance(comp.left, ast.Name)
    assert len(comp.ops) == 1
    assert isinstance(comp.ops[0], ast.Eq)
    assert len(comp.comparators) == 1
    assert isinstance(comp.comparators[0], ast.Name)
    assert comp.left.id == "a"
    assert comp.comparators[0].id == "b"


def test_get_if_body_pairs_2():
    ret = ast.parse(
        """if a == b:
    foo(a)
    foo(b)
elif a == b:
    foo(c)"""
    ).body[0]
    assert isinstance(ret, ast.If)
    result = get_if_body_pairs(ret)
    assert len(result) == 2
    comp = result[0][0]
    assert isinstance(comp, ast.Compare)
    assert isinstance(result[0][1], list)
    assert isinstance(comp.left, ast.Name)
    assert len(comp.ops) == 1
    assert isinstance(comp.ops[0], ast.Eq)
    assert len(comp.comparators) == 1
    assert isinstance(comp.comparators[0], ast.Name)
    assert comp.left.id == "a"
    assert comp.comparators[0].id == "b"<|MERGE_RESOLUTION|>--- conflicted
+++ resolved
@@ -70,433 +70,6 @@
     assert ret == set()
 
 
-<<<<<<< HEAD
-def test_sim102_pattern1():
-    ret = _results(
-        """if a:
-    if b:
-        c"""
-    )
-    assert ret == {
-        (
-            "1:0 SIM102 Use a single if-statement instead of "
-            "nested if-statements"
-        )
-    }
-
-
-def test_sim102_pattern2():
-    ret = _results(
-        """if a:
-    pass
-elif b:
-    if c:
-        d"""
-    )
-    assert ret in [
-        {  # Python 3.7+
-            "3:0 SIM102 Use a single if-statement instead of "
-            "nested if-statements"
-        },
-        {
-            # Python 3.6
-            "3:5 SIM102 Use a single if-statement instead of "
-            "nested if-statements"
-        },
-    ]
-
-
-def test_sim102_not_active1():
-    ret = _results(
-        """if a:
-    if b:
-        c
-    else:
-        d"""
-    )
-    assert ret == set()
-
-
-def test_sim102_not_active2():
-    ret = _results(
-        """if a:
-    d
-    if b:
-        c"""
-    )
-    assert ret == set()
-
-
-def test_sim103_true_false():
-    ret = _results(
-        """if a:
-    return True
-else:
-    return False"""
-    )
-    assert ret == {"1:0 SIM103 Return the condition a directly"}
-
-
-def test_sim104():
-    ret = _results(
-        """for item in iterable:
-    yield item"""
-    )
-    assert ret == {"1:0 SIM104 Use 'yield from iterable'"}
-
-
-def test_sim105():
-    ret = _results(
-        """try:
-    foo()
-except ValueError:
-    pass"""
-    )
-    assert ret == {"1:0 SIM105 Use 'contextlib.suppress(ValueError)'"}
-
-
-def test_sim105_pokemon():
-    ret = _results(
-        """try:
-    foo()
-except:
-    pass"""
-    )
-    assert ret == {"1:0 SIM105 Use 'contextlib.suppress(Exception)'"}
-
-
-def test_sim106():
-    ret = _results(
-        """if cond:
-    a
-    b
-    c
-else:
-    raise Exception"""
-    )
-    assert ret == {"1:0 SIM106 Handle error-cases first"}
-
-
-def test_sim106_no():
-    ret = _results(
-        """if cond:
-    raise Exception
-else:
-    raise Exception"""
-    )
-    assert ret == set()
-
-
-def test_sim107():
-    ret = _results(
-        """def foo():
-    try:
-        1 / 0
-        return "1"
-    except:
-        return "2"
-    finally:
-        return "3" """
-    )
-    assert ret == {"8:8 SIM107 Don't use return in try/except and finally"}
-
-
-def test_sim108():
-    ret = _results(
-        """if a:
-    b = c
-else:
-    b = d"""
-    )
-    exp = (
-        "1:0 SIM108 Use ternary operator "
-        "'b = c if a else d' instead of if-else-block"
-    )
-    assert ret == {exp}
-
-
-def test_sim109():
-    ret = _results("a == b or a == c")
-    assert ret == {
-        "1:0 SIM109 Use 'a in [b, c]' instead of 'a == b or a == c'"
-    }
-
-
-def test_sim110_any():
-    def opt1(iterable):
-        for x in iterable:  # noqa
-            if x:
-                return True
-        return False
-
-    def opt2(iterable):
-        return any(x for x in iterable)
-
-    ret = _results(
-        """for x in iterable:
-    if check(x):
-        return True
-return False"""
-    )
-    assert ret == {"1:0 SIM110 Use 'return any(check(x) for x in iterable)'"}
-
-
-@pytest.mark.xfail(reason="See issue #34: False-positive for SIM110")
-def test_sim110_raise_exception():
-    ret = _results(
-        """
-for el in [1,2,3]:
-    if is_true(el):
-        return True
-raise Exception"""
-    )
-    assert ret == set()
-
-
-def test_sim111_all():
-    def opt1(iterable: Iterable[bool]) -> bool:
-        for x in iterable:  # noqa
-            if x:
-                return False
-        return True
-
-    def opt2(iterable: Iterable[bool]) -> bool:
-        return all(not x for x in iterable)
-
-    iterables = ((True,), (False,))
-    for iterable in iterables:
-        assert opt1(iterable) == opt2(iterable)
-
-    ret = _results(
-        """for x in iterable:
-    if check(x):
-        return False
-return True"""
-    )
-    assert ret == {
-        "1:0 SIM111 Use 'return all(not check(x) for x in iterable)'"
-    }
-
-
-def test_sim111_all2():
-    def opt1(iterable: Iterable[bool]) -> bool:
-        for x in iterable:  # noqa
-            if not x:
-                return False
-        return True
-
-    def opt2(iterable: Iterable[bool]) -> bool:
-        return all(x for x in iterable)
-
-    iterables = ((True,), (False,))
-    for iterable in iterables:
-        assert opt1(iterable) == opt2(iterable)
-
-    ret = _results(
-        """for x in iterable:
-    if not x.is_empty():
-        return False
-return True"""
-    )
-    assert ret == {
-        "1:0 SIM111 Use 'return all(x.is_empty() for x in iterable)'"
-    }
-
-
-def test_sim110_sim111_false_positive_check():
-    ret = _results(
-        """for x in iterable:
-    if check(x):
-        return "foo"
-return "bar" """
-    )
-    assert ret == set()
-
-
-def test_sim112_index():
-    ret = _results("os.environ['foo']")
-    assert ret == {
-        "1:0 SIM112 Use 'os.environ[\"FOO\"]' instead of 'os.environ['foo']'"
-    }
-
-
-def test_sim112_get():
-    ret = _results("os.environ.get('foo')")
-    assert ret == {
-        "1:0 SIM112 Use 'os.environ.get(\"FOO\")' instead of "
-        "'os.environ.get('foo')'"
-    }
-
-
-def test_sim112_get_with_default():
-    ret = _results("os.environ.get('foo', 'bar')")
-    assert ret == {
-        '1:0 SIM112 Use \'os.environ.get("FOO", "bar")\' instead of '
-        "'os.environ.get('foo', 'bar')'"
-    }
-
-
-def test_sim113():
-    ret = _results(
-        """for el in iterable:
-    idx += 1"""
-    )
-    assert ret == {"2:4 SIM113 Use enumerate instead of 'idx'"}
-
-
-def test_sim113_false_positive():
-    ret = _results(
-        """for x in xs:
-    cm[x] += 1"""
-    )
-    assert ret == set()
-
-
-def test_sim114():
-    ret = _results(
-        """if a:
-    b
-elif c:
-    b"""
-    )
-    assert ret == {"1:3 SIM114 Use logical or ((a) or (c)) and a single body"}
-
-
-def test_sim115():
-    ret = _results(
-        """f = open('foo.txt')
-data = f.read()
-f.close()"""
-    )
-    assert ret == {"1:4 SIM115 Use context handler for opening files"}
-
-
-def test_sim115_not_triggered():
-    ret = _results(
-        """with open('foo.txt') as f:
-    data = f.read()"""
-    )
-    assert ret == set()
-
-
-def test_sim116():
-    ret = _results(
-        """if a == "foo":
-    return "bar"
-elif a == "bar":
-    return "baz"
-elif a == "boo":
-    return "ooh"
-else:
-    return 42"""
-    )
-    assert ret == {
-        "1:0 SIM116 Use a dictionary lookup "
-        "instead of 3+ if/elif-statements: "
-        "return {'foo': 'bar', 'bar': "
-        "'baz', 'boo': 'ooh'}.get(a, 42)"
-    }
-
-
-def test_sim117():
-    ret = _results(
-        """with A() as a:
-    with B() as b:
-        print('hello')"""
-    )
-    assert ret == {
-        "1:0 SIM117 Use 'with A() as a, B() as b:' "
-        "instead of multiple with statements"
-    }
-
-
-def test_sim117_no_trigger_begin():
-    ret = _results(
-        """with A() as a:
-    a()
-    with B() as b:
-        print('hello')"""
-    )
-    assert ret == set()
-
-
-def test_sim117_no_trigger_end():
-    ret = _results(
-        """with A() as a:
-    with B() as b:
-        print('hello')
-    a()"""
-    )
-    assert ret == set()
-
-
-def test_sim118():
-    results = _results("key in dict.keys()")
-    assert results == {
-        "1:0 SIM118 Use 'key in dict' instead of 'key in dict.keys()'"
-    }
-
-
-def test_sim118_del_key():
-    results = _results(
-        """for key in list(dict.keys()):
-    if some_property(key):
-        del dict[key]"""
-    )
-    assert results == set()
-
-
-def test_sim119():
-    results = _results(
-        """
-class FooBar:
-    def __init__(self, a, b):
-        self.a = a
-        self.b = b
-
-    def __str__(self):
-        return "FooBar"
-"""
-    )
-    assert results == {"2:0 SIM119 Use a dataclass for 'class FooBar'"}
-
-
-def test_sim119_pydantic():
-    results = _results(
-        """
-from pydantic import BaseModel
-
-class FooBar(BaseModel):
-    foo : str
-
-    class Config:
-        extra = "allow"
-"""
-    )
-    assert results == set()
-
-
-def test_sim120():
-    results = _results("class FooBar(object): pass")
-    assert results == {
-        "1:0 SIM120 Use 'class FooBar:' instead of 'class FooBar(object):'"
-    }
-
-
-def test_sim121():
-    results = _results(
-        """name = "some_default"
-if "some_key" in some_dict:
-    name = some_dict["some_key"]"""
-    )
-    assert results == {
-        "2:0 SIM121 Use 'some_dict.get(some_key)' istead of "
-        "'if some_key in some_dict: some_dict[some_key]'"
-    }
-
-
-=======
->>>>>>> f98c753f
 def test_get_if_body_pairs():
     ret = ast.parse(
         """if a == b:
