# Core Library
import ast
from typing import Iterable, Set

# Third party
import pytest

# First party
from flake8_simplify import Plugin, get_if_body_pairs


def _results(code: str) -> Set[str]:
    """Apply the plugin to the given code."""
    tree = ast.parse(code)
    plugin = Plugin(tree)
    return {f"{line}:{col} {msg}" for line, col, msg, _ in plugin.run()}


def test_trivial_case():
    """Check the plugins output for no code."""
    assert _results("") == set()


def test_plugin_version():
    assert isinstance(Plugin.version, str)
    assert "." in Plugin.version


def test_plugin_name():
    assert isinstance(Plugin.name, str)


def test_single_isinstance():
    ret = _results("isinstance(a, int) or foo")
    assert ret == set()


def test_fine_code():
    ret = _results("- ( a+ b)")
    assert ret == set()


def test_multiple_isinstance_multiple_lines():
    ret = _results(
        "isinstance(a, int) or isinstance(a, float)\n"
        "isinstance(b, bool) or isinstance(b, str)"
    )
    assert ret == {
        (
            "1:0 SIM101 Multiple isinstance-calls which can be merged "
            "into a single call for variable 'a'"
        ),
        (
            "2:0 SIM101 Multiple isinstance-calls which can be merged "
            "into a single call for variable 'b'"
        ),
    }


def test_first_wrong_then_multiple_isinstance():
    ret = _results(
        "foo(a, b, c) or bar(a, b)\nisinstance(b, bool) or isinstance(b, str)"
    )
    assert ret == {
        (
            "2:0 SIM101 Multiple isinstance-calls which can be merged "
            "into a single call for variable 'b'"
        ),
    }


def test_multiple_isinstance_and():
    ret = _results("isinstance(b, bool) and isinstance(b, str)")
    assert ret == set()


def test_multiple_other_function():
    ret = _results("isfoo(a, int) or isfoo(a, float)")
    assert ret == set()


def test_sim102_pattern1():
    ret = _results(
        """if a:
    if b:
        c"""
    )
    assert ret == {
        (
            "1:0 SIM102 Use a single if-statement instead of "
            "nested if-statements"
        )
    }


def test_sim102_pattern2():
    ret = _results(
        """if a:
    pass
elif b:
    if c:
        d"""
    )
    assert ret in [
        {  # Python 3.7+
            "3:0 SIM102 Use a single if-statement instead of "
            "nested if-statements"
        },
        {
            # Python 3.6
            "3:5 SIM102 Use a single if-statement instead of "
            "nested if-statements"
        },
    ]


def test_sim102_not_active1():
    ret = _results(
        """if a:
    if b:
        c
    else:
        d"""
    )
    assert ret == set()


def test_sim102_not_active2():
    ret = _results(
        """if a:
    d
    if b:
        c"""
    )
    assert ret == set()


def test_sim103_true_false():
    ret = _results(
        """if a:
    return True
else:
    return False"""
    )
    assert ret == {"1:0 SIM103 Return the condition a directly"}


def test_sim104():
    ret = _results(
        """for item in iterable:
    yield item"""
    )
    assert ret == {"1:0 SIM104 Use 'yield from iterable'"}


def test_s104_async_generator_false_positive():
    ret = _results(
        """async def items():
    for c in 'abc':
        yield c"""
    )
    for el in ret:
        assert "SIM104" not in el


def test_sim105():
    ret = _results(
        """try:
    foo()
except ValueError:
    pass"""
    )
    assert ret == {"1:0 SIM105 Use 'contextlib.suppress(ValueError)'"}


def test_sim105_pokemon():
    ret = _results(
        """try:
    foo()
except:
    pass"""
    )
    assert ret == {"1:0 SIM105 Use 'contextlib.suppress(Exception)'"}


def test_sim106():
    ret = _results(
        """if cond:
    a
    b
    c
else:
    raise Exception"""
    )
    assert ret == {"1:0 SIM106 Handle error-cases first"}


@pytest.mark.parametrize(
    "s",
    (
        """if image_extension in ['.jpg', '.jpeg']:
    return 'JPEG'
elif image_extension in ['.png']:
    return 'PNG'
else:
    raise ValueError("Unknwon image extension {image extension}")""",
        """if image_extension in ['.jpg', '.jpeg']:
    return 'JPEG'
elif image_extension in ['.png']:
    return 'PNG'
else:
    logger.error("Unknwon image extension {image extension}")
    raise ValueError("Unknwon image extension {image extension}")""",
        """if cond:
    raise Exception
else:
    raise Exception""",
    ),
    ids=["ValueError", "ValueError-with-logging", "TwoExceptions"],
)
def test_sim106_false_positive(s):
    ret = _results(s)
    for el in ret:
        assert "SIM106" not in el


def test_sim107():
    ret = _results(
        """def foo():
    try:
        1 / 0
        return "1"
    except:
        return "2"
    finally:
        return "3" """
    )
    assert ret == {"8:8 SIM107 Don't use return in try/except and finally"}


def test_sim108():
    ret = _results(
        """if a:
    b = c
else:
    b = d"""
    )
    exp = (
        "1:0 SIM108 Use ternary operator "
        "'b = c if a else d' instead of if-else-block"
    )
    assert ret == {exp}


def test_sim109():
    ret = _results("a == b or a == c")
    assert ret == {
        "1:0 SIM109 Use 'a in (b, c)' instead of 'a == b or a == c'"
    }


@pytest.mark.parametrize(
    "s",
    (
        "a == b() or a == c",
        "a == b or a == c()",
        "a == b() or a == c()",
    ),
)
def test_sim109_nop(s):
    ret = _results(s)
    assert not ret


def test_sim110_any():
    def opt1(iterable):
        for x in iterable:  # noqa
            if x:
                return True
        return False

    def opt2(iterable):
        return any(x for x in iterable)

    ret = _results(
        """for x in iterable:
    if check(x):
        return True
return False"""
    )
    assert ret == {"1:0 SIM110 Use 'return any(check(x) for x in iterable)'"}


def test_sim110_raise_exception():
    ret = _results(
        """
for el in [1,2,3]:
    if is_true(el):
        return True
raise Exception"""
    )
    for el in ret:
        assert "SIM110" not in el


def test_sim111_all():
    def opt1(iterable: Iterable[bool]) -> bool:
        for x in iterable:  # noqa
            if x:
                return False
        return True

    def opt2(iterable: Iterable[bool]) -> bool:
        return all(not x for x in iterable)

    iterables = ((True,), (False,))
    for iterable in iterables:
        assert opt1(iterable) == opt2(iterable)

    ret = _results(
        """for x in iterable:
    if check(x):
        return False
return True"""
    )
    assert ret == {
        "1:0 SIM111 Use 'return all(not check(x) for x in iterable)'"
    }


def test_sim111_all2():
    def opt1(iterable: Iterable[bool]) -> bool:
        for x in iterable:  # noqa
            if not x:
                return False
        return True

    def opt2(iterable: Iterable[bool]) -> bool:
        return all(x for x in iterable)

    iterables = ((True,), (False,))
    for iterable in iterables:
        assert opt1(iterable) == opt2(iterable)

    ret = _results(
        """for x in iterable:
    if not x.is_empty():
        return False
return True"""
    )
    assert ret == {
        "1:0 SIM111 Use 'return all(x.is_empty() for x in iterable)'"
    }


def test_sim110_sim111_false_positive_check():
    ret = _results(
        """for x in iterable:
    if check(x):
        return "foo"
return "bar" """
    )
    assert ret == set()


def test_sim112_index():
    ret = _results("os.environ['foo']")
    assert ret == {
        "1:0 SIM112 Use 'os.environ[\"FOO\"]' instead of 'os.environ['foo']'"
    }


def test_sim112_get():
    ret = _results("os.environ.get('foo')")
    assert ret == {
        "1:0 SIM112 Use 'os.environ.get(\"FOO\")' instead of "
        "'os.environ.get('foo')'"
    }


def test_sim112_get_with_default():
    ret = _results("os.environ.get('foo', 'bar')")
    assert ret == {
        '1:0 SIM112 Use \'os.environ.get("FOO", "bar")\' instead of '
        "'os.environ.get('foo', 'bar')'"
    }


def test_sim113():
    ret = _results(
        """for el in iterable:
    idx += 1"""
    )
    assert ret == {"2:4 SIM113 Use enumerate instead of 'idx'"}


def test_sim113_false_positive():
    ret = _results(
        """for x in xs:
    cm[x] += 1"""
    )
    assert ret == set()


def test_sim113_false_positive_add_string():
    ret = _results(
        r"""for line in read_list(redis_conn, storage_key):
    line += '\n'"""
    )
    assert ret == set()


def test_sim113_false_positive_continue():
    ret = _results(
        """even_numbers = 0
for el in range(100):
    if el % 2 == 1:
        continue
    even_numbers += 1"""
    )
    assert ret == set()


def test_sim114():
    ret = _results(
        """if a:
    b
elif c:
    b"""
    )
    assert ret == {"1:3 SIM114 Use logical or ((a) or (c)) and a single body"}


def test_sim114_false_positive70():
    ret = _results(
        """def complicated_calc(*arg, **kwargs):
    return 42

def foo(p):
    if p == 2:
        return complicated_calc(microsecond=0)
    elif p == 3:
        return complicated_calc(microsecond=0, second=0)
    return None"""
    )
    for el in ret:
        assert "SIM114" not in el


def test_sim114_false_positive_elif_in_between():
    ret = _results(
        """a = False
b = True
c = True

if a:
    z = 1
elif b:
    z = 2
elif c:
    z = 1 """
    )
    for el in ret:
        assert "SIM114" not in el


def test_sim115():
    ret = _results(
        """f = open('foo.txt')
data = f.read()
f.close()"""
    )
    assert ret == {"1:4 SIM115 Use context handler for opening files"}


def test_sim115_not_triggered():
    ret = _results(
        """with open('foo.txt') as f:
    data = f.read()"""
    )
    assert ret == set()


def test_sim116():
    ret = _results(
        """if a == "foo":
    return "bar"
elif a == "bar":
    return "baz"
elif a == "boo":
    return "ooh"
else:
    return 42"""
    )
    assert ret == {
        "1:0 SIM116 Use a dictionary lookup "
        "instead of 3+ if/elif-statements: "
        "return {'foo': 'bar', 'bar': "
        "'baz', 'boo': 'ooh'}.get(a, 42)"
    }


def test_sim117():
    ret = _results(
        """with A() as a:
    with B() as b:
        print('hello')"""
    )
    assert ret == {
        "1:0 SIM117 Use 'with A() as a, B() as b:' "
        "instead of multiple with statements"
    }


def test_sim117_no_trigger_begin():
    ret = _results(
        """with A() as a:
    a()
    with B() as b:
        print('hello')"""
    )
    assert ret == set()


def test_sim117_no_trigger_end():
    ret = _results(
        """with A() as a:
    with B() as b:
        print('hello')
    a()"""
    )
    assert ret == set()


def test_sim118():
    results = _results("key in dict.keys()")
    assert results == {
        "1:0 SIM118 Use 'key in dict' instead of 'key in dict.keys()'"
    }


def test_sim118_del_key():
    results = _results(
        """for key in list(dict.keys()):
    if some_property(key):
        del dict[key]"""
    )
    assert results == set()


def test_sim119():
    results = _results(
        """
class FooBar:
    def __init__(self, a, b):
        self.a = a
        self.b = b
"""
    )
    assert results == {"2:0 SIM119 Use a dataclass for 'class FooBar'"}


def test_sim119_ignored_dunder_methods():
    """
    Dunder methods do not make a class not be a dataclass candidate.
    Examples for dunder (double underscore) methods are:
      * __str__
      * __eq__
      * __hash__
    """
    results = _results(
        """
class FooBar:
    def __init__(self, a, b):
        self.a = a
        self.b = b

    def __str__(self):
        return "FooBar"
"""
    )
    assert results == {"2:0 SIM119 Use a dataclass for 'class FooBar'"}


@pytest.mark.xfail(
    reason="https://github.com/MartinThoma/flake8-simplify/issues/63"
)
def test_sim119_false_positive():
    results = _results(
        '''class OfType:
    """
    >>> 3 == OfType(int, str, bool)
    True
    >>> 'txt' == OfType(int)
    False
    """

    def __init__(self, *types):
        self.types = types

    def __eq__(self, other):
        return isinstance(other, self.types)'''
    )
    for el in results:
        assert "SIM119" not in el


def test_sim119_async():
    results = _results(
        """
class FooBar:
    def __init__(self, a, b):
        self.a = a
        self.b = b

    async def foo(self):
        return "FooBar"
"""
    )
    assert results == set()


def test_sim119_constructor_processing():
    results = _results(
        """
class FooBar:
    def __init__(self, a):
        self.a = a + 5
"""
    )
    assert results == set()


def test_sim119_pydantic():
    results = _results(
        """
from pydantic import BaseModel

class FooBar(BaseModel):
    foo : str

    class Config:
        extra = "allow"
"""
    )
    assert results == set()


def test_sim120():
    results = _results("class FooBar(object): pass")
    assert results == {
        "1:0 SIM120 Use 'class FooBar:' instead of 'class FooBar(object):'"
    }


def test_get_if_body_pairs():
    ret = ast.parse(
        """if a == b:
    foo(a)
    foo(b)"""
    ).body[0]
    assert isinstance(ret, ast.If)
    result = get_if_body_pairs(ret)
    assert len(result) == 1
    comp = result[0][0]
    assert isinstance(comp, ast.Compare)
    assert isinstance(result[0][1], list)
    assert isinstance(comp.left, ast.Name)
    assert len(comp.ops) == 1
    assert isinstance(comp.ops[0], ast.Eq)
    assert len(comp.comparators) == 1
    assert isinstance(comp.comparators[0], ast.Name)
    assert comp.left.id == "a"
    assert comp.comparators[0].id == "b"


def test_get_if_body_pairs_2():
    ret = ast.parse(
        """if a == b:
    foo(a)
    foo(b)
elif a == b:
    foo(c)"""
    ).body[0]
    assert isinstance(ret, ast.If)
    result = get_if_body_pairs(ret)
    assert len(result) == 2
    comp = result[0][0]
    assert isinstance(comp, ast.Compare)
    assert isinstance(result[0][1], list)
    assert isinstance(comp.left, ast.Name)
    assert len(comp.ops) == 1
    assert isinstance(comp.ops[0], ast.Eq)
    assert len(comp.comparators) == 1
    assert isinstance(comp.comparators[0], ast.Name)
    assert comp.left.id == "a"
    assert comp.comparators[0].id == "b"


def test_sim201():
    ret = _results("not a == b")
    assert ret == {"1:0 SIM201 Use 'a != b' instead of 'not a == b'"}


def test_sim201_not_in_exception_check():
    ret = _results(
        """if not a == b:
    raise ValueError()"""
    )
    assert ret == set()


def test_sim202_base():
    ret = _results("not a != b")
    assert ret == {("1:0 SIM202 Use 'a == b' instead of 'not a != b'")}


def test_sim203_base():
    ret = _results("not a in b")
    assert ret == {("1:0 SIM203 Use 'a not in b' instead of 'not a in b'")}


def test_sim204_base():
    ret = _results("not a < b")
    assert ret == {("1:0 SIM204 Use 'a >= b' instead of 'not (a < b)'")}


def test_sim205_base():
    ret = _results("not a <= b")
    assert ret == {("1:0 SIM205 Use 'a > b' instead of 'not (a <= b)'")}


def test_sim206_base():
    ret = _results("not a > b")
    assert ret == {("1:0 SIM206 Use 'a <= b' instead of 'not (a > b)'")}


def test_sim207_base():
    ret = _results("not a >= b")
    assert ret == {("1:0 SIM207 Use 'a < b' instead of 'not (a >= b)'")}


def test_sim208_base():
    ret = _results("not (not a)")
    assert ret == {("1:0 SIM208 Use 'a' instead of 'not (not a)'")}


def test_sim210_base():
    ret = _results("True if True else False")
    assert ret == {
        ("1:0 SIM210 Use 'bool(True)' instead of 'True if True else False'")
    }


def test_sim211_base():
    ret = _results("False if True else True")
    assert ret == {
        ("1:0 SIM211 Use 'not True' instead of 'False if True else True'")
    }


def test_sim212_base():
    ret = _results("b if not a else a")
    assert ret == {
        ("1:0 SIM212 Use 'a if a else b' instead of 'b if not a else a'")
    }


def test_sim220_base():
    ret = _results("a and not a")
    assert ret == {("1:0 SIM220 Use 'False' instead of 'a and not a'")}


def test_sim221_base():
    ret = _results("a or not a")
    assert ret == {("1:0 SIM221 Use 'True' instead of 'a or not a'")}


def test_sim222_base():
    ret = _results("a or True")
    assert ret == {("1:0 SIM222 Use 'True' instead of '... or True'")}


def test_sim223_base():
    ret = _results("a and False")
    assert ret == {("1:0 SIM223 Use 'False' instead of '... and False'")}


def test_sim300_string():
    ret = _results("'Yoda' == i_am")
    assert ret == {
        (
            "1:0 SIM300 Use 'i_am == \"Yoda\"' "
            "instead of '\"Yoda\" == i_am' (Yoda-conditions)"
        )
    }


def test_sim300_int():
    ret = _results("42 == age")
    assert ret == {
        "1:0 SIM300 Use 'age == 42' instead of '42 == age' (Yoda-conditions)"
    }


<<<<<<< HEAD
def test_sim400():
    ret = _results("foo(a, b, True)")
    assert ret == {"1:0 SIM400 Use keyword-argument instead of magic boolean"}


def test_sim400_correct():
    ret = _results("foo(a, b, foo=True)")
    assert ret == set()


def test_sim400_get_exception():
    ret = _results("dict.get('foo', True)")
    assert ret == set()


def test_sim401_int():
    ret = _results("foo(a, b, 123123)")
    assert ret == {"1:0 SIM401 Use keyword-argument instead of magic number"}


def test_sim401_float():
    ret = _results("foo(a, b, 123.123)")
    assert ret == {"1:0 SIM401 Use keyword-argument instead of magic number"}


def test_sim401_get_exception():
    ret = _results("dict.get('foo', 123)")
    assert ret == set()


def test_sim401_insert_exception():
    ret = _results("sys.path.insert(0, 'foo')")
    assert ret == set()


def test_sim401_range_exception():
    ret = _results("range(42)")
    assert ret == set()
=======
def test_sim401_if_else():
    ret = _results(
        """if key in a_dict:
    value = a_dict[key]
else:
    value = 'default'"""
    )
    assert ret == {
        """1:0 SIM401 Use 'value = a_dict.get(key, "default")' """
        """instead of an if-block"""
    }


def test_sim401_negated_if_else():
    ret = _results(
        """if key not in a_dict:
    value = 'default'
else:
    value = a_dict[key] """
    )
    assert (
        """1:0 SIM401 Use 'value = a_dict.get(key, "default")' """
        """instead of an if-block""" in ret
    )


def test_sim401_prefix_negated_if_else():
    ret = _results(
        """if not key in a_dict:
    value = 'default'
else:
    value = a_dict[key] """
    )
    assert (
        """1:3 SIM401 Use 'value = a_dict.get(key, "default")' """
        """instead of an if-block""" in ret
    ) or (
        "1:3 SIM203 Use 'key not in a_dict' instead of 'not key in a_dict'"
        in ret
    )


def test_sim401_false_positive():
    ret = _results(
        """if "foo" in some_dict["a"]:
    some_dict["b"] = some_dict["a"]["foo"]
else:
    some_dict["a"]["foo"] = some_dict["b"]"""
    )
    for el in ret:
        assert "SIM401" not in el


def test_sim401_positive_msg_issue84_example1():
    """
    This is a regression test for the SIM401 message.

    The original issue #84 was reported by jonyscathe. Thank you 🤗
    """
    ret = _results(
        """if "last_name" in test_dict:
    name = test_dict["last_name"]
else:
    name = test_dict["first_name"]"""
    )
    has_sim401 = False
    expected_proposal = (
        'Use \'name = test_dict.get("last_name", '
        "test_dict['first_name'])' instead of an if-block"
    )
    for el in ret:
        if "SIM401" in el:
            msg = el.split("SIM401")[1].strip()
            has_sim401 = True
            assert msg == expected_proposal
    assert has_sim401


def test_sim401_positive_msg_issue84_example2():
    """
    This is a regression test for the SIM401 message.

    The original issue #84 was reported by jonyscathe. Thank you 🤗
    """
    ret = _results(
        """if "phone_number" in test_dict:
    number = test_dict["phone_number"]
else:
    number = "" """
    )
    has_sim401 = False
    expected_proposal = (
        'Use \'number = test_dict.get("phone_number", "")\' '
        "instead of an if-block"
    )
    for el in ret:
        if "SIM401" in el:
            msg = el.split("SIM401")[1].strip()
            has_sim401 = True
            assert msg == expected_proposal
    assert has_sim401


def test_sim401_positive_msg_check_issue89():
    """
    This is a regression test for the SIM401 message.

    The original issue #89 was reported by Aarni Koskela. Thank you 🤗
    """
    ret = _results(
        """if a:
    token = a[1]
elif 'token' in dct:
    token = dct['token']
else:
    token = None"""
    )
    has_sim401 = False
    expected_proposal = (
        "Use 'token = dct.get(\"token\", None)' instead of an if-block"
    )
    for el in ret:
        if "SIM401" in el:
            msg = el.split("SIM401")[1].strip()
            has_sim401 = True
            assert msg == expected_proposal
    assert has_sim401


def test_sim901():
    results = _results("bool(a == b)")
    assert results == {"1:0 SIM901 Use 'a == b' instead of 'bool(a == b)'"}
>>>>>>> 06580ba2
<|MERGE_RESOLUTION|>--- conflicted
+++ resolved
@@ -803,46 +803,46 @@
     }
 
 
-<<<<<<< HEAD
-def test_sim400():
+def test_sim902():
     ret = _results("foo(a, b, True)")
-    assert ret == {"1:0 SIM400 Use keyword-argument instead of magic boolean"}
-
-
-def test_sim400_correct():
+    assert ret == {"1:0 SIM902 Use keyword-argument instead of magic boolean"}
+
+
+def test_sim902_correct():
     ret = _results("foo(a, b, foo=True)")
     assert ret == set()
 
 
-def test_sim400_get_exception():
+def test_sim902_get_exception():
     ret = _results("dict.get('foo', True)")
     assert ret == set()
 
 
-def test_sim401_int():
+def test_sim903_int():
     ret = _results("foo(a, b, 123123)")
-    assert ret == {"1:0 SIM401 Use keyword-argument instead of magic number"}
-
-
-def test_sim401_float():
+    assert ret == {"1:0 SIM903 Use keyword-argument instead of magic number"}
+
+
+def test_sim903_float():
     ret = _results("foo(a, b, 123.123)")
-    assert ret == {"1:0 SIM401 Use keyword-argument instead of magic number"}
-
-
-def test_sim401_get_exception():
+    assert ret == {"1:0 SIM903 Use keyword-argument instead of magic number"}
+
+
+def test_sim903_get_exception():
     ret = _results("dict.get('foo', 123)")
     assert ret == set()
 
 
-def test_sim401_insert_exception():
+def test_sim903_insert_exception():
     ret = _results("sys.path.insert(0, 'foo')")
     assert ret == set()
 
 
-def test_sim401_range_exception():
+def test_sim903_range_exception():
     ret = _results("range(42)")
     assert ret == set()
-=======
+
+
 def test_sim401_if_else():
     ret = _results(
         """if key in a_dict:
@@ -974,5 +974,4 @@
 
 def test_sim901():
     results = _results("bool(a == b)")
-    assert results == {"1:0 SIM901 Use 'a == b' instead of 'bool(a == b)'"}
->>>>>>> 06580ba2
+    assert results == {"1:0 SIM901 Use 'a == b' instead of 'bool(a == b)'"}