# Core Library
import ast

# First party
from flake8_simplify import Plugin
from flake8_simplify.utils import get_if_body_pairs
from tests import _results


def test_trivial_case():
    """Check the plugins output for no code."""
    assert _results("") == set()


def test_plugin_version():
    assert isinstance(Plugin.version, str)
    assert "." in Plugin.version


def test_plugin_name():
    assert isinstance(Plugin.name, str)


def test_single_isinstance():
    ret = _results("isinstance(a, int) or foo")
    assert ret == set()


def test_fine_code():
    ret = _results("- ( a+ b)")
    assert ret == set()


def test_multiple_isinstance_multiple_lines():
    ret = _results(
        "isinstance(a, int) or isinstance(a, float)\n"
        "isinstance(b, bool) or isinstance(b, str)"
    )
    assert ret == {
        (
            "1:0 SIM101 Multiple isinstance-calls which can be merged "
            "into a single call for variable 'a'"
        ),
        (
            "2:0 SIM101 Multiple isinstance-calls which can be merged "
            "into a single call for variable 'b'"
        ),
    }


def test_first_wrong_then_multiple_isinstance():
    ret = _results(
        "foo(a, b, c) or bar(a, b)\nisinstance(b, bool) or isinstance(b, str)"
    )
    assert ret == {
        (
            "2:0 SIM101 Multiple isinstance-calls which can be merged "
            "into a single call for variable 'b'"
        ),
    }


def test_multiple_isinstance_and():
    ret = _results("isinstance(b, bool) and isinstance(b, str)")
    assert ret == set()


def test_multiple_other_function():
    ret = _results("isfoo(a, int) or isfoo(a, float)")
    assert ret == set()


def test_get_if_body_pairs():
    ret = ast.parse(
        """if a == b:
    foo(a)
    foo(b)"""
    ).body[0]
    assert isinstance(ret, ast.If)
    result = get_if_body_pairs(ret)
    assert len(result) == 1
    comp = result[0][0]
    assert isinstance(comp, ast.Compare)
    assert isinstance(result[0][1], list)
    assert isinstance(comp.left, ast.Name)
    assert len(comp.ops) == 1
    assert isinstance(comp.ops[0], ast.Eq)
    assert len(comp.comparators) == 1
    assert isinstance(comp.comparators[0], ast.Name)
    assert comp.left.id == "a"
    assert comp.comparators[0].id == "b"


def test_get_if_body_pairs_2():
    ret = ast.parse(
        """if a == b:
    foo(a)
    foo(b)
elif a == b:
    foo(c)"""
    ).body[0]
    assert isinstance(ret, ast.If)
    result = get_if_body_pairs(ret)
    assert len(result) == 2
    comp = result[0][0]
    assert isinstance(comp, ast.Compare)
    assert isinstance(result[0][1], list)
    assert isinstance(comp.left, ast.Name)
    assert len(comp.ops) == 1
    assert isinstance(comp.ops[0], ast.Eq)
    assert len(comp.comparators) == 1
    assert isinstance(comp.comparators[0], ast.Name)
    assert comp.left.id == "a"
<<<<<<< HEAD
    assert comp.comparators[0].id == "b"


def test_sim201():
    ret = _results("not a == b")
    assert ret == {"1:0 SIM201 Use 'a != b' instead of 'not a == b'"}


def test_sim201_not_in_exception_check():
    ret = _results(
        """if not a == b:
    raise ValueError()"""
    )
    assert ret == set()


def test_sim202_base():
    ret = _results("not a != b")
    assert ret == {("1:0 SIM202 Use 'a == b' instead of 'not a != b'")}


def test_sim203_base():
    ret = _results("not a in b")
    assert ret == {("1:0 SIM203 Use 'a not in b' instead of 'not a in b'")}


def test_sim204_base():
    ret = _results("not a < b")
    assert ret == {("1:0 SIM204 Use 'a >= b' instead of 'not (a < b)'")}


def test_sim205_base():
    ret = _results("not a <= b")
    assert ret == {("1:0 SIM205 Use 'a > b' instead of 'not (a <= b)'")}


def test_sim206_base():
    ret = _results("not a > b")
    assert ret == {("1:0 SIM206 Use 'a <= b' instead of 'not (a > b)'")}


def test_sim207_base():
    ret = _results("not a >= b")
    assert ret == {("1:0 SIM207 Use 'a < b' instead of 'not (a >= b)'")}


def test_sim208_base():
    ret = _results("not (not a)")
    assert ret == {("1:0 SIM208 Use 'a' instead of 'not (not a)'")}


def test_sim210_base():
    ret = _results("True if True else False")
    assert ret == {
        ("1:0 SIM210 Use 'bool(True)' instead of 'True if True else False'")
    }


def test_sim211_base():
    ret = _results("False if True else True")
    assert ret == {
        ("1:0 SIM211 Use 'not True' instead of 'False if True else True'")
    }


def test_sim212_base():
    ret = _results("b if not a else a")
    assert ret == {
        ("1:0 SIM212 Use 'a if a else b' instead of 'b if not a else a'")
    }


def test_sim220_base():
    ret = _results("a and not a")
    assert ret == {("1:0 SIM220 Use 'False' instead of 'a and not a'")}


def test_sim221_base():
    ret = _results("a or not a")
    assert ret == {("1:0 SIM221 Use 'True' instead of 'a or not a'")}


def test_sim222_base():
    ret = _results("a or True")
    assert ret == {("1:0 SIM222 Use 'True' instead of '... or True'")}


def test_sim223_base():
    ret = _results("a and False")
    assert ret == {("1:0 SIM223 Use 'False' instead of '... and False'")}


def test_sim300_string():
    ret = _results("'Yoda' == i_am")
    assert ret == {
        (
            "1:0 SIM300 Use 'i_am == \"Yoda\"' "
            "instead of '\"Yoda\" == i_am' (Yoda-conditions)"
        )
    }


def test_sim300_int():
    ret = _results("42 == age")
    assert ret == {
        "1:0 SIM300 Use 'age == 42' instead of '42 == age' (Yoda-conditions)"
    }


@pytest.mark.parametrize(
    "s",
    (
        "foo(a, b, True)",
        "set_foo(a, b, True)",
    ),
    ids=[
        "basic",
        "set_multiple",
    ],
)
def test_sim902(s):
    error_messages = _results(s)
    assert any("SIM902" in error_message for error_message in error_messages)


@pytest.mark.parametrize(
    "s",
    (
        "foo(a, b, foo=True)",
        "dict.get('foo', True)",
        "set_visible(True)",
        "line.set_visible(True)",
        "partial(foo, True)",
        "partial(foo, bar=True)",
    ),
    ids=[
        "kw_arg_is_used",
        "dict_get",
        "boolean_setter_function",
        "boolean_setter_method",
        "partial_arg",
        "partial_kwarg",
    ],
)
def test_sim902_false_positive_check(s):
    error_messages = _results(s)
    for error_message in error_messages:
        assert "SIM902" not in error_message


@pytest.mark.parametrize(
    "s",
    ("foo(a, b, 123123)", "foo(a, b, 123.123)"),
    ids=["int", "float"],
)
def test_sim903_true_positive_check(s):
    error_messages = _results(s)
    assert any("SIM903" in error_message for error_message in error_messages)


@pytest.mark.parametrize(
    "s",
    (
        "dict.get('foo', 123)",
        "set_foo(1.23)",
        "line.set_foo(1.23)",
        "partial(foo, 1, 2, 3)",
        "min(0.5, g_norm)",
        "QColor(53, 53, 53, 128)",
    ),
    ids=[
        "get_exception",
        "set_function",
        "set_method",
        "partial",
        "min",
        "color",
    ],
)
def test_sim903_false_positive_check(s):
    error_messages = _results(s)
    for error_message in error_messages:
        assert "SIM903" not in error_message


def test_sim903_insert_exception():
    ret = _results("sys.path.insert(0, 'foo')")
    assert ret == set()


def test_sim903_range_exception():
    ret = _results("range(42)")
    assert ret == set()


def test_sim401_if_else():
    ret = _results(
        """if key in a_dict:
    value = a_dict[key]
else:
    value = 'default'"""
    )
    assert ret == {
        """1:0 SIM401 Use 'value = a_dict.get(key, "default")' """
        """instead of an if-block"""
    }


def test_sim401_negated_if_else():
    ret = _results(
        """if key not in a_dict:
    value = 'default'
else:
    value = a_dict[key] """
    )
    assert (
        """1:0 SIM401 Use 'value = a_dict.get(key, "default")' """
        """instead of an if-block""" in ret
    )


def test_sim401_prefix_negated_if_else():
    ret = _results(
        """if not key in a_dict:
    value = 'default'
else:
    value = a_dict[key] """
    )
    assert (
        """1:3 SIM401 Use 'value = a_dict.get(key, "default")' """
        """instead of an if-block""" in ret
    ) or (
        "1:3 SIM203 Use 'key not in a_dict' instead of 'not key in a_dict'"
        in ret
    )


def test_sim401_false_positive():
    ret = _results(
        """if "foo" in some_dict["a"]:
    some_dict["b"] = some_dict["a"]["foo"]
else:
    some_dict["a"]["foo"] = some_dict["b"]"""
    )
    for el in ret:
        assert "SIM401" not in el


def test_sim401_positive_msg_issue84_example1():
    """
    This is a regression test for the SIM401 message.

    The original issue #84 was reported by jonyscathe. Thank you 🤗
    """
    ret = _results(
        """if "last_name" in test_dict:
    name = test_dict["last_name"]
else:
    name = test_dict["first_name"]"""
    )
    has_sim401 = False
    expected_proposal = (
        'Use \'name = test_dict.get("last_name", '
        "test_dict['first_name'])' instead of an if-block"
    )
    for el in ret:
        if "SIM401" in el:
            msg = el.split("SIM401")[1].strip()
            has_sim401 = True
            assert msg == expected_proposal
    assert has_sim401


def test_sim401_positive_msg_issue84_example2():
    """
    This is a regression test for the SIM401 message.

    The original issue #84 was reported by jonyscathe. Thank you 🤗
    """
    ret = _results(
        """if "phone_number" in test_dict:
    number = test_dict["phone_number"]
else:
    number = "" """
    )
    has_sim401 = False
    expected_proposal = (
        'Use \'number = test_dict.get("phone_number", "")\' '
        "instead of an if-block"
    )
    for el in ret:
        if "SIM401" in el:
            msg = el.split("SIM401")[1].strip()
            has_sim401 = True
            assert msg == expected_proposal
    assert has_sim401


def test_sim401_positive_msg_check_issue89():
    """
    This is a regression test for the SIM401 message.

    The original issue #89 was reported by Aarni Koskela. Thank you 🤗
    """
    ret = _results(
        """if a:
    token = a[1]
elif 'token' in dct:
    token = dct['token']
else:
    token = None"""
    )
    has_sim401 = False
    expected_proposal = (
        "Use 'token = dct.get(\"token\", None)' instead of an if-block"
    )
    for el in ret:
        if "SIM401" in el:
            msg = el.split("SIM401")[1].strip()
            has_sim401 = True
            assert msg == expected_proposal
    assert has_sim401


def test_sim901():
    results = _results("bool(a == b)")
    assert results == {"1:0 SIM901 Use 'a == b' instead of 'bool(a == b)'"}
=======
    assert comp.comparators[0].id == "b"
>>>>>>> 1cae5b54
<|MERGE_RESOLUTION|>--- conflicted
+++ resolved
@@ -111,334 +111,4 @@
     assert len(comp.comparators) == 1
     assert isinstance(comp.comparators[0], ast.Name)
     assert comp.left.id == "a"
-<<<<<<< HEAD
-    assert comp.comparators[0].id == "b"
-
-
-def test_sim201():
-    ret = _results("not a == b")
-    assert ret == {"1:0 SIM201 Use 'a != b' instead of 'not a == b'"}
-
-
-def test_sim201_not_in_exception_check():
-    ret = _results(
-        """if not a == b:
-    raise ValueError()"""
-    )
-    assert ret == set()
-
-
-def test_sim202_base():
-    ret = _results("not a != b")
-    assert ret == {("1:0 SIM202 Use 'a == b' instead of 'not a != b'")}
-
-
-def test_sim203_base():
-    ret = _results("not a in b")
-    assert ret == {("1:0 SIM203 Use 'a not in b' instead of 'not a in b'")}
-
-
-def test_sim204_base():
-    ret = _results("not a < b")
-    assert ret == {("1:0 SIM204 Use 'a >= b' instead of 'not (a < b)'")}
-
-
-def test_sim205_base():
-    ret = _results("not a <= b")
-    assert ret == {("1:0 SIM205 Use 'a > b' instead of 'not (a <= b)'")}
-
-
-def test_sim206_base():
-    ret = _results("not a > b")
-    assert ret == {("1:0 SIM206 Use 'a <= b' instead of 'not (a > b)'")}
-
-
-def test_sim207_base():
-    ret = _results("not a >= b")
-    assert ret == {("1:0 SIM207 Use 'a < b' instead of 'not (a >= b)'")}
-
-
-def test_sim208_base():
-    ret = _results("not (not a)")
-    assert ret == {("1:0 SIM208 Use 'a' instead of 'not (not a)'")}
-
-
-def test_sim210_base():
-    ret = _results("True if True else False")
-    assert ret == {
-        ("1:0 SIM210 Use 'bool(True)' instead of 'True if True else False'")
-    }
-
-
-def test_sim211_base():
-    ret = _results("False if True else True")
-    assert ret == {
-        ("1:0 SIM211 Use 'not True' instead of 'False if True else True'")
-    }
-
-
-def test_sim212_base():
-    ret = _results("b if not a else a")
-    assert ret == {
-        ("1:0 SIM212 Use 'a if a else b' instead of 'b if not a else a'")
-    }
-
-
-def test_sim220_base():
-    ret = _results("a and not a")
-    assert ret == {("1:0 SIM220 Use 'False' instead of 'a and not a'")}
-
-
-def test_sim221_base():
-    ret = _results("a or not a")
-    assert ret == {("1:0 SIM221 Use 'True' instead of 'a or not a'")}
-
-
-def test_sim222_base():
-    ret = _results("a or True")
-    assert ret == {("1:0 SIM222 Use 'True' instead of '... or True'")}
-
-
-def test_sim223_base():
-    ret = _results("a and False")
-    assert ret == {("1:0 SIM223 Use 'False' instead of '... and False'")}
-
-
-def test_sim300_string():
-    ret = _results("'Yoda' == i_am")
-    assert ret == {
-        (
-            "1:0 SIM300 Use 'i_am == \"Yoda\"' "
-            "instead of '\"Yoda\" == i_am' (Yoda-conditions)"
-        )
-    }
-
-
-def test_sim300_int():
-    ret = _results("42 == age")
-    assert ret == {
-        "1:0 SIM300 Use 'age == 42' instead of '42 == age' (Yoda-conditions)"
-    }
-
-
-@pytest.mark.parametrize(
-    "s",
-    (
-        "foo(a, b, True)",
-        "set_foo(a, b, True)",
-    ),
-    ids=[
-        "basic",
-        "set_multiple",
-    ],
-)
-def test_sim902(s):
-    error_messages = _results(s)
-    assert any("SIM902" in error_message for error_message in error_messages)
-
-
-@pytest.mark.parametrize(
-    "s",
-    (
-        "foo(a, b, foo=True)",
-        "dict.get('foo', True)",
-        "set_visible(True)",
-        "line.set_visible(True)",
-        "partial(foo, True)",
-        "partial(foo, bar=True)",
-    ),
-    ids=[
-        "kw_arg_is_used",
-        "dict_get",
-        "boolean_setter_function",
-        "boolean_setter_method",
-        "partial_arg",
-        "partial_kwarg",
-    ],
-)
-def test_sim902_false_positive_check(s):
-    error_messages = _results(s)
-    for error_message in error_messages:
-        assert "SIM902" not in error_message
-
-
-@pytest.mark.parametrize(
-    "s",
-    ("foo(a, b, 123123)", "foo(a, b, 123.123)"),
-    ids=["int", "float"],
-)
-def test_sim903_true_positive_check(s):
-    error_messages = _results(s)
-    assert any("SIM903" in error_message for error_message in error_messages)
-
-
-@pytest.mark.parametrize(
-    "s",
-    (
-        "dict.get('foo', 123)",
-        "set_foo(1.23)",
-        "line.set_foo(1.23)",
-        "partial(foo, 1, 2, 3)",
-        "min(0.5, g_norm)",
-        "QColor(53, 53, 53, 128)",
-    ),
-    ids=[
-        "get_exception",
-        "set_function",
-        "set_method",
-        "partial",
-        "min",
-        "color",
-    ],
-)
-def test_sim903_false_positive_check(s):
-    error_messages = _results(s)
-    for error_message in error_messages:
-        assert "SIM903" not in error_message
-
-
-def test_sim903_insert_exception():
-    ret = _results("sys.path.insert(0, 'foo')")
-    assert ret == set()
-
-
-def test_sim903_range_exception():
-    ret = _results("range(42)")
-    assert ret == set()
-
-
-def test_sim401_if_else():
-    ret = _results(
-        """if key in a_dict:
-    value = a_dict[key]
-else:
-    value = 'default'"""
-    )
-    assert ret == {
-        """1:0 SIM401 Use 'value = a_dict.get(key, "default")' """
-        """instead of an if-block"""
-    }
-
-
-def test_sim401_negated_if_else():
-    ret = _results(
-        """if key not in a_dict:
-    value = 'default'
-else:
-    value = a_dict[key] """
-    )
-    assert (
-        """1:0 SIM401 Use 'value = a_dict.get(key, "default")' """
-        """instead of an if-block""" in ret
-    )
-
-
-def test_sim401_prefix_negated_if_else():
-    ret = _results(
-        """if not key in a_dict:
-    value = 'default'
-else:
-    value = a_dict[key] """
-    )
-    assert (
-        """1:3 SIM401 Use 'value = a_dict.get(key, "default")' """
-        """instead of an if-block""" in ret
-    ) or (
-        "1:3 SIM203 Use 'key not in a_dict' instead of 'not key in a_dict'"
-        in ret
-    )
-
-
-def test_sim401_false_positive():
-    ret = _results(
-        """if "foo" in some_dict["a"]:
-    some_dict["b"] = some_dict["a"]["foo"]
-else:
-    some_dict["a"]["foo"] = some_dict["b"]"""
-    )
-    for el in ret:
-        assert "SIM401" not in el
-
-
-def test_sim401_positive_msg_issue84_example1():
-    """
-    This is a regression test for the SIM401 message.
-
-    The original issue #84 was reported by jonyscathe. Thank you 🤗
-    """
-    ret = _results(
-        """if "last_name" in test_dict:
-    name = test_dict["last_name"]
-else:
-    name = test_dict["first_name"]"""
-    )
-    has_sim401 = False
-    expected_proposal = (
-        'Use \'name = test_dict.get("last_name", '
-        "test_dict['first_name'])' instead of an if-block"
-    )
-    for el in ret:
-        if "SIM401" in el:
-            msg = el.split("SIM401")[1].strip()
-            has_sim401 = True
-            assert msg == expected_proposal
-    assert has_sim401
-
-
-def test_sim401_positive_msg_issue84_example2():
-    """
-    This is a regression test for the SIM401 message.
-
-    The original issue #84 was reported by jonyscathe. Thank you 🤗
-    """
-    ret = _results(
-        """if "phone_number" in test_dict:
-    number = test_dict["phone_number"]
-else:
-    number = "" """
-    )
-    has_sim401 = False
-    expected_proposal = (
-        'Use \'number = test_dict.get("phone_number", "")\' '
-        "instead of an if-block"
-    )
-    for el in ret:
-        if "SIM401" in el:
-            msg = el.split("SIM401")[1].strip()
-            has_sim401 = True
-            assert msg == expected_proposal
-    assert has_sim401
-
-
-def test_sim401_positive_msg_check_issue89():
-    """
-    This is a regression test for the SIM401 message.
-
-    The original issue #89 was reported by Aarni Koskela. Thank you 🤗
-    """
-    ret = _results(
-        """if a:
-    token = a[1]
-elif 'token' in dct:
-    token = dct['token']
-else:
-    token = None"""
-    )
-    has_sim401 = False
-    expected_proposal = (
-        "Use 'token = dct.get(\"token\", None)' instead of an if-block"
-    )
-    for el in ret:
-        if "SIM401" in el:
-            msg = el.split("SIM401")[1].strip()
-            has_sim401 = True
-            assert msg == expected_proposal
-    assert has_sim401
-
-
-def test_sim901():
-    results = _results("bool(a == b)")
-    assert results == {"1:0 SIM901 Use 'a == b' instead of 'bool(a == b)'"}
-=======
-    assert comp.comparators[0].id == "b"
->>>>>>> 1cae5b54
+    assert comp.comparators[0].id == "b"